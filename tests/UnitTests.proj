--- conflicted
+++ resolved
@@ -14,6 +14,7 @@
     <DotNetCliPackageType>sdk</DotNetCliPackageType>
 
     <TestRunNamePrefix>$(AGENT_JOBNAME)</TestRunNamePrefix>
+	<HelixBaseUri>https://helix.int-dot.net</HelixBaseUri>
   </PropertyGroup>
 
   <ItemGroup>
@@ -58,13 +59,7 @@
   </ItemGroup>
 
   <ItemGroup Condition=" '$(HelixAccessToken)' != '' ">
-<<<<<<< HEAD
     <HelixTargetQueue Include="pr-windows.10.amd64-tweak-batching"/>
-=======
-    <HelixTargetQueue Include="Debian.9.Amd64"/>
-    <HelixTargetQueue Include="RedHat.7.Amd64"/>
-    <HelixTargetQueue Include="Windows.10.Amd64"/>
->>>>>>> 13392ada
   </ItemGroup>
 
   <PropertyGroup Condition=" '$(HelixAccessToken)' == '' ">
@@ -74,13 +69,8 @@
   </PropertyGroup>
 
   <ItemGroup Condition=" '$(HelixAccessToken)' == '' ">
-<<<<<<< HEAD
-    <HelixTargetQueue Include="pr-windows.10.amd64.open-tweak-batching"/>
-=======
-    <HelixTargetQueue Include="Debian.9.Amd64.Open"/>
-    <HelixTargetQueue Include="RedHat.7.Amd64.Open"/>
-    <HelixTargetQueue Include="Windows.10.Amd64.Open"/>
->>>>>>> 13392ada
+    <HelixTargetQueue Include="pr-windows.10.amd64.open-redirect-azdo-cache"/>
+    <HelixTargetQueue Include="pr-ubuntu.1804.amd64.open-redirect-azdo-cache"/>
   </ItemGroup>
 
   <!-- Useless stuff to make Arcade SDK happy -->
