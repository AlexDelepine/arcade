parameters:
<<<<<<< HEAD
=======
  artifactsPublishingAdditionalParameters: ''
  dependsOn:
  - Validate
>>>>>>> 4fd4ceae
  publishInstallersAndChecksums: false
  symbolPublishingAdditionalParameters: ''

stages:
- stage: NetCore_30_Internal_Servicing_Publishing
  dependsOn: ${{ parameters.dependsOn }}
  variables:
    - template: ../common-variables.yml
  displayName: .NET Core 3.0 Internal Servicing Publishing
  jobs:
  - template: ../setup-maestro-vars.yml

  - job: publish_symbols
    displayName: Symbol Publishing
    dependsOn: setupMaestroVars
    condition: contains(dependencies.setupMaestroVars.outputs['setReleaseVars.InitialChannels'], format('[{0}]', variables.InternalServicing_30_Channel_Id))
    variables:
      - group: DotNet-Symbol-Server-Pats
    pool:
      vmImage: 'windows-2019'
    steps:
      - task: DownloadBuildArtifacts@0
        displayName: Download Blob Artifacts
        inputs:
          artifactName: 'BlobArtifacts'
        continueOnError: true

      - task: DownloadBuildArtifacts@0
        displayName: Download PDB Artifacts
        inputs:
          artifactName: 'PDBArtifacts'
        continueOnError: true

      # This is necessary whenever we want to publish/restore to an AzDO private feed
      # Since sdk-task.ps1 tries to restore packages we need to do this authentication here
      # otherwise it'll complain about accessing a private feed.
      - task: NuGetAuthenticate@0
        displayName: 'Authenticate to AzDO Feeds'

      - task: PowerShell@2
        displayName: Enable cross-org publishing
        inputs:
          filePath: eng\common\enable-cross-org-publishing.ps1
          arguments: -token $(dn-bot-dnceng-artifact-feeds-rw)

      - task: PowerShell@2
        displayName: Publish
        inputs:
          filePath: eng\common\sdk-task.ps1
          arguments: -task PublishToSymbolServers -restore -msbuildEngine dotnet
            /p:DotNetSymbolServerTokenMsdl=$(microsoft-symbol-server-pat)
            /p:DotNetSymbolServerTokenSymWeb=$(symweb-symbol-server-pat)
            /p:PDBArtifactsDirectory='$(Build.ArtifactStagingDirectory)/PDBArtifacts/'
            /p:BlobBasePath='$(Build.ArtifactStagingDirectory)/BlobArtifacts/'
            /p:SymbolPublishingExclusionsFile='$(Build.SourcesDirectory)/eng/SymbolPublishingExclusionsFile.txt'
            /p:Configuration=Release
            /p:PublishToMSDL=false
            ${{ parameters.symbolPublishingAdditionalParameters }}

      - template: ../../steps/publish-logs.yml
        parameters:
          StageLabel: 'Channel_Net_30_Internal_Servicing'
          JobLabel: 'SymbolPublishing'

  - job: publish_assets
    displayName: Publish Assets
    dependsOn: setupMaestroVars
    variables:
      - name: BARBuildId
        value: $[ dependencies.setupMaestroVars.outputs['setReleaseVars.BARBuildId'] ]
      - name: IsStableBuild
        value: $[ dependencies.setupMaestroVars.outputs['setReleaseVars.IsStableBuild'] ]
    condition: contains(dependencies.setupMaestroVars.outputs['setReleaseVars.InitialChannels'], format('[{0}]', variables.InternalServicing_30_Channel_Id))
    pool:
      vmImage: 'windows-2019'
    steps:
      - task: DownloadBuildArtifacts@0
        displayName: Download Package Artifacts
        inputs:
          buildType: current
          artifactName: PackageArtifacts
        continueOnError: true

      - task: DownloadBuildArtifacts@0
        displayName: Download Blob Artifacts
        inputs:
          buildType: current
          artifactName: BlobArtifacts
        continueOnError: true

      - task: DownloadBuildArtifacts@0
        displayName: Download Asset Manifests
        inputs:
          buildType: current
          artifactName: AssetManifests

      - task: NuGetToolInstaller@1
        displayName: 'Install NuGet.exe'

      # This is necessary whenever we want to publish/restore to an AzDO private feed
      - task: NuGetAuthenticate@0
        displayName: 'Authenticate to AzDO Feeds'

      - task: PowerShell@2
        displayName: Enable cross-org publishing
        inputs:
          filePath: eng\common\enable-cross-org-publishing.ps1
          arguments: -token $(dn-bot-dnceng-artifact-feeds-rw)

      - task: PowerShell@2
        displayName: Publish Assets
        inputs:
          filePath: eng\common\sdk-task.ps1
          arguments: -task PublishArtifactsInManifest -restore -msbuildEngine dotnet
            /p:IsStableBuild=$(IsStableBuild)
            /p:IsInternalBuild=$(IsInternalBuild)
            /p:RepositoryName=$(Build.Repository.Name)
            /p:CommitSha=$(Build.SourceVersion)
            /p:NugetPath=$(NuGetExeToolPath)
            /p:AzdoTargetFeedPAT='$(dn-bot-dnceng-universal-packages-rw)'
            /p:AzureStorageTargetFeedPAT='$(dotnetfeed-storage-access-key-1)'
            /p:BARBuildId=$(BARBuildId)
            /p:MaestroApiEndpoint='$(MaestroApiEndPoint)'
            /p:BuildAssetRegistryToken='$(MaestroApiAccessToken)'
            /p:ManifestsBasePath='$(Build.ArtifactStagingDirectory)/AssetManifests/'
            /p:BlobBasePath='$(Build.ArtifactStagingDirectory)/BlobArtifacts/'
            /p:PackageBasePath='$(Build.ArtifactStagingDirectory)/PackageArtifacts/'
            /p:Configuration=Release
            /p:PublishInstallersAndChecksums=true
            /p:ChecksumsTargetStaticFeed=$(InternalChecksumsBlobFeedUrl)
            /p:ChecksumsAzureAccountKey=$(InternalChecksumsBlobFeedKey)
            /p:InstallersTargetStaticFeed=$(InternalInstallersBlobFeedUrl)
            /p:InstallersAzureAccountKey=$(InternalInstallersBlobFeedKey)
            /p:AzureDevOpsStaticShippingFeed='https://pkgs.dev.azure.com/dnceng/_packaging/dotnet3-internal/nuget/v3/index.json'
            /p:AzureDevOpsStaticShippingFeedKey='$(dn-bot-dnceng-artifact-feeds-rw)'
            /p:AzureDevOpsStaticTransportFeed='https://pkgs.dev.azure.com/dnceng/_packaging/dotnet3-internal-transport/nuget/v3/index.json'
            /p:AzureDevOpsStaticTransportFeedKey='$(dn-bot-dnceng-artifact-feeds-rw)'
            /p:AzureDevOpsStaticSymbolsFeed='https://pkgs.dev.azure.com/dnceng/_packaging/dotnet3-internal-symbols/nuget/v3/index.json'
            /p:AzureDevOpsStaticSymbolsFeedKey='$(dn-bot-dnceng-artifact-feeds-rw)'
            /p:PublishToMSDL=false
            ${{ parameters.artifactsPublishingAdditionalParameters }}

      - template: ../../steps/publish-logs.yml
        parameters:
          StageLabel: 'Channel_Net_30_Internal_Servicing'
          JobLabel: 'AssetPublishing'

      - template: ../../steps/promote-build.yml
        parameters:
          ChannelId: ${{ variables.InternalServicing_30_Channel_Id }}<|MERGE_RESOLUTION|>--- conflicted
+++ resolved
@@ -1,10 +1,7 @@
 parameters:
-<<<<<<< HEAD
-=======
   artifactsPublishingAdditionalParameters: ''
   dependsOn:
   - Validate
->>>>>>> 4fd4ceae
   publishInstallersAndChecksums: false
   symbolPublishingAdditionalParameters: ''
 
